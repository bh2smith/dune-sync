--- conflicted
+++ resolved
@@ -56,16 +56,12 @@
             table_name="foo.bar",
             request_timeout=10,
         )
-<<<<<<< HEAD
+
         with self.assertLogs(level=DEBUG) as logs:
             destination.save(dummy_df)
 
         self.assertIn("Uploading DF to Dune", logs.output[0])
         self.assertIn("Inserted DF to Dune,", logs.output[1])
-=======
-        destination.save(TypedDataFrame(dummy_df, {}))
-        mock_to_csv.assert_called_once_with(index=False)
->>>>>>> 5c3dc8b3
 
     @patch("pandas.core.generic.NDFrame.to_csv", name="Fake csv writer")
     def test_duneclient_sets_timeout(self, mock_to_csv, *_):
@@ -77,20 +73,11 @@
             )
             assert destination.client.request_timeout == timeout
 
-<<<<<<< HEAD
     @patch("dune_client.api.table.TableAPI.create_table", name="Fake Table Creator")
     @patch("dune_client.api.table.TableAPI.insert_table", name="Fake Table Inserter")
     def test_dune_error_handling(self, mock_create_table, mock_insert_table):
-        dest = DuneDestination(
-            api_key="f00b4r", table_name="foo.bar", request_timeout=10
-        )
-        df = pd.DataFrame([{"foo": "bar"}])
-=======
-    @patch("dune_client.api.table.TableAPI.upload_csv", name="Fake CSV uploader")
-    def test_dune_error_handling(self, mock_dune_upload_csv):
         dest = DuneDestination(api_key="f00b4r", table_name="foo", request_timeout=10)
         df = TypedDataFrame(pd.DataFrame([{"foo": "bar"}]), {})
->>>>>>> 5c3dc8b3
 
         mock_create_table.return_value = {
             "namespace": "my_user",
