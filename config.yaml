--- conflicted
+++ resolved
@@ -38,11 +38,7 @@
       ref: Dune
       table_name: dune_sync_test_table
 
-<<<<<<< HEAD
-  - name: Sync Non-parameterized Dune Query with Multiple Types to Postgres
-=======
   - name: p2d-test-2
->>>>>>> d9a7e650
     source:
       ref: Dune
       query_id: 4273244
