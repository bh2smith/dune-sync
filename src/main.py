# pragma: no cover
"""Main entry point for the dune-sync application.

This module initializes the runtime configuration and executes the configured jobs
sequentially. Each job typically consists of:
1. Extracting data from a source (Dune Analytics or Postgres)
2. Loading the data into a destination (Dune Analytics or Postgres)

The configuration is loaded from a YAML file
(defaults to config.yaml in the project root).

Usage:
    python -m src.main [--config PATH]

Arguments:
    --config PATH    Optional path to configuration file (default: config.yaml)

Environment Variables:
    Required environment variables depend on the configured sources and destinations.
    Typically includes database connection strings and API keys.

"""
import asyncio

from src.args import Args
from src.config import RuntimeConfig
from src.logger import log


async def main() -> None:
    """Load configuration and execute jobs asynchronously.

    The function:
    1. Parses command line arguments
    2. Loads the configuration from the specified config file (defaults to config.yaml)
    3. Executes each configured job
    4. Logs the completion of each job

    Raises:
        FileNotFoundError: If config file is not found
        yaml.YAMLError: If config file is invalid
        Various exceptions depending on job configuration and execution

    """
<<<<<<< HEAD
    args = Args.from_command_line()
    config = RuntimeConfig.load_from_yaml(args.config)
=======
    parser = argparse.ArgumentParser(
        description="Dune Sync - Data synchronization tool"
    )
    parser.add_argument(
        "--config",
        type=Path,
        default=root_path.parent / "config.yaml",
        help="Path to configuration file (default: config.yaml)",
    )
    args = parser.parse_args()

    config = RuntimeConfig.load(args.config)
>>>>>>> c0c0084c

    # Filter jobs if specific ones were requested
    jobs_to_run = (
        [job for job in config.jobs if job.name in args.jobs]
        if args.jobs is not None
        else config.jobs
    )

    tasks = [job.run() for job in jobs_to_run]
    for job, completed_task in zip(
        config.jobs, asyncio.as_completed(tasks), strict=False
    ):
        await completed_task
        log.info("Job completed: %s", job)


if __name__ == "__main__":
    asyncio.run(main())<|MERGE_RESOLUTION|>--- conflicted
+++ resolved
@@ -20,6 +20,7 @@
     Typically includes database connection strings and API keys.
 
 """
+
 import asyncio
 
 from src.args import Args
@@ -42,23 +43,8 @@
         Various exceptions depending on job configuration and execution
 
     """
-<<<<<<< HEAD
     args = Args.from_command_line()
-    config = RuntimeConfig.load_from_yaml(args.config)
-=======
-    parser = argparse.ArgumentParser(
-        description="Dune Sync - Data synchronization tool"
-    )
-    parser.add_argument(
-        "--config",
-        type=Path,
-        default=root_path.parent / "config.yaml",
-        help="Path to configuration file (default: config.yaml)",
-    )
-    args = parser.parse_args()
-
     config = RuntimeConfig.load(args.config)
->>>>>>> c0c0084c
 
     # Filter jobs if specific ones were requested
     jobs_to_run = (
