from typing import Any

import pandas as pd
import sqlalchemy
<<<<<<< HEAD
from dotenv import load_dotenv
=======
>>>>>>> dd7434dd
from dune_client.client import DuneClient
from dune_client.query import QueryBase
from pandas import DataFrame
from sqlalchemy import create_engine
<<<<<<< HEAD

from src.types import DUNE_TO_PG

DUNE_API_KEY = os.environ.get("DUNE_API_KEY")
DB_URL = os.environ.get("DB_URL")
=======
>>>>>>> dd7434dd

from src.config import Env, RuntimeConfig
from src.mappings import DUNE_TO_PG

DataTypes = dict[str, Any]


def reformat_varbinary_columns(
    df: DataFrame, varbinary_columns: list[str]
) -> DataFrame:
    for col in varbinary_columns:
        df[col] = df[col].apply(lambda x: bytes.fromhex(x[2:]) if pd.notnull(x) else x)
    return df


def fetch_dune_data(
    dune: DuneClient, query: QueryBase, ping_frequency: int
) -> tuple[DataFrame, DataTypes]:
    result = dune.run_query(query, ping_frequency).result
    if result is None:
        raise ValueError("Query execution failed!")

    metadata = result.metadata
    dtypes, varbinary_columns = {}, []
    for name, d_type in zip(metadata.column_names, metadata.column_types):
        dtypes[name] = DUNE_TO_PG[d_type]
        if d_type == "varbinary":
            varbinary_columns.append(name)
    df = pd.DataFrame(result.rows)
    # escape bytes
    df = reformat_varbinary_columns(df, varbinary_columns)
    return df, dtypes


def save_to_postgres(
    engine: sqlalchemy.engine.Engine, table_name: str, df: DataFrame, dtypes: DataTypes
) -> None:
    df.to_sql(table_name, engine, if_exists="replace", index=False, dtype=dtypes)
    print("Data saved to PostgreSQL successfully!")


def main() -> None:
    env = Env.load()
    config = RuntimeConfig.load_from_toml("config.toml")

    df, types = fetch_dune_data(
        dune=DuneClient(env.dune_api_key, performance=config.query_engine),
        query=QueryBase(config.query_id),
        ping_frequency=config.poll_frequency,
    )
    if df is not None:
        engine = create_engine(env.db_url)
        save_to_postgres(engine, config.table_name, df, types)


if __name__ == "__main__":
    main()<|MERGE_RESOLUTION|>--- conflicted
+++ resolved
@@ -2,22 +2,10 @@
 
 import pandas as pd
 import sqlalchemy
-<<<<<<< HEAD
-from dotenv import load_dotenv
-=======
->>>>>>> dd7434dd
 from dune_client.client import DuneClient
 from dune_client.query import QueryBase
 from pandas import DataFrame
 from sqlalchemy import create_engine
-<<<<<<< HEAD
-
-from src.types import DUNE_TO_PG
-
-DUNE_API_KEY = os.environ.get("DUNE_API_KEY")
-DB_URL = os.environ.get("DB_URL")
-=======
->>>>>>> dd7434dd
 
 from src.config import Env, RuntimeConfig
 from src.mappings import DUNE_TO_PG
