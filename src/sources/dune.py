--- conflicted
+++ resolved
@@ -12,13 +12,14 @@
 from dune_client.models import ExecutionResult
 from dune_client.query import QueryBase
 from pandas import DataFrame
-<<<<<<< HEAD
 from sqlalchemy import BIGINT, BOOLEAN, VARCHAR, DATE, TIMESTAMP
-from sqlalchemy.dialects.postgresql import BYTEA, DOUBLE_PRECISION, INTEGER, NUMERIC
-=======
-from sqlalchemy import BIGINT, BOOLEAN, VARCHAR, DATE, TIMESTAMP, NUMERIC
-from sqlalchemy.dialects.postgresql import BYTEA, DOUBLE_PRECISION, INTEGER, JSONB
->>>>>>> 446e01a7
+from sqlalchemy.dialects.postgresql import (
+    BYTEA,
+    DOUBLE_PRECISION,
+    INTEGER,
+    NUMERIC,
+    JSONB,
+)
 
 from src.interfaces import Source, TypedDataFrame
 from src.logger import log
@@ -34,12 +35,6 @@
     "real": DOUBLE_PRECISION,
     "timestamp with time zone": TIMESTAMP,
     "uint256": NUMERIC,
-<<<<<<< HEAD
-=======
-    # TODO: parse these innards more dynamically.
-    # "decimal(38, 0)": NUMERIC(38, 0),
-    # "array(varbinary)": ARRAY(BYTEA),
->>>>>>> 446e01a7
 }
 
 
@@ -116,7 +111,6 @@
     metadata = result.metadata
     dtypes, varbinary_columns, unknown_columns = {}, [], []
     for name, d_type in zip(metadata.column_names, metadata.column_types):
-<<<<<<< HEAD
         if re.match(r"decimal\((\d+),\s*(\d+)\)", d_type):
             precision, scale = _parse_decimal_type(d_type)
             if not precision or not scale:
@@ -127,13 +121,12 @@
                 DUNE_TO_PG[d_type] = NUMERIC(precision, scale)
 
         dtypes[name] = DUNE_TO_PG[d_type]
-=======
-        dtypes[name] = DUNE_TO_PG.get(d_type)
+
         if dtypes[name] is None:
             log.warning("Unknown column: %s - treating as JSONB", d_type)
             unknown_columns.append(name)
             dtypes[name] = JSONB
->>>>>>> 446e01a7
+
         if d_type == "varbinary":
             varbinary_columns.append(name)
 
