--- conflicted
+++ resolved
@@ -1,6 +1,5 @@
 from __future__ import annotations
 
-from enum import Enum
 import os
 from dataclasses import dataclass
 from typing import Literal
@@ -45,35 +44,11 @@
         return cls(db_url, dune_api_key)
 
 
-<<<<<<< HEAD
-class DataSource(Enum):
-    """Enum for possible data sources/destinations"""
-
-    POSTGRES = "postgres"
-    DUNE = "dune"
-=======
 TableExistsPolicy = Literal["append", "replace"]
->>>>>>> fbea9f6e
 
 
 @dataclass
-class BaseJob:
-    """Base class for all jobs with common attributes"""
-
-    table_name: str
-    source: DataSource
-    destination: DataSource
-
-    def validate_source_destination(self) -> None:
-        if self.source == self.destination:
-            raise ValueError("Source and destination cannot be the same")
-
-    def __post_init__(self) -> None:
-        self.validate_source_destination()
-
-
-@dataclass
-class DuneToLocalJob(BaseJob):
+class DuneToLocalJob:
     """
     A class to represent a single job configuration.
 
@@ -90,21 +65,10 @@
     """
 
     query_id: int
+    table_name: str
     poll_frequency: int
     query_engine: Literal["medium", "large"] = "medium"  # Default value is "medium"
     if_exists: TableExistsPolicy = "append"  # Seems like the safest default.
-
-
-@dataclass
-class LocalToDuneJob(BaseJob):
-    """
-    A class to represent a single job configuration.
-    """
-
-    query_string: str
-
-    def __str__(self) -> str:
-        return f"LocalToDuneJob(table_name={self.table_name}, query_string={self.query_string})"
 
 
 @dataclass
@@ -118,8 +82,7 @@
         A list of JobConfig instances, each representing a separate job configuration.
     """
 
-    dune_to_local_jobs: list[DuneToLocalJob]
-    local_to_dune_jobs: list[LocalToDuneJob]
+    jobs: list[DuneToLocalJob]
 
     @classmethod
     def load_from_toml(cls, file_path: str = "config.toml") -> RuntimeConfig:
@@ -141,32 +104,8 @@
             toml_dict = tomli.load(f)
 
         # Parse each job configuration
-        dune_to_local_jobs, local_to_dune_jobs = [], []
+        jobs = []
         for job in toml_dict.get("jobs", []):
-<<<<<<< HEAD
-            # Parse source and destination from config
-            source = DataSource(job["source"].lower())
-            destination = DataSource(job["destination"].lower())
-
-            # Common job parameters
-            table_name = job["table_name"]
-
-            if source == DataSource.DUNE and destination == DataSource.POSTGRES:
-                if "query_engine" in job and job["query_engine"] not in [
-                    "medium",
-                    "large",
-                ]:
-                    raise ValueError("query_engine must be either 'medium' or 'large'.")
-                dune_to_local_jobs.append(
-                    DuneToLocalJob(
-                        source=source,
-                        destination=destination,
-                        table_name=table_name,
-                        query_id=job["query_id"],
-                        poll_frequency=job.get("poll_frequency", 1),
-                        query_engine=job.get("query_engine", "medium"),
-                    )
-=======
             query_id = job["query_id"]
             table_name = job.get("table_name", f"dune_data_{query_id}")
             query_engine = job.get("query_engine", "medium")
@@ -183,32 +122,12 @@
                     poll_frequency=poll_frequency,
                     query_engine=query_engine,
                     if_exists=job.get("if_exists", "append"),
->>>>>>> fbea9f6e
                 )
-            elif source == DataSource.POSTGRES and destination == DataSource.DUNE:
-                local_to_dune_jobs.append(
-                    LocalToDuneJob(
-                        source=source,
-                        destination=destination,
-                        table_name=table_name,
-                        query_string=job["query_string"],
-                    )
-                )
-            else:
-                raise ValueError(
-                    f"Invalid source/destination combination: {source} -> {destination}"
-                )
-
-        config = cls(dune_to_local_jobs, local_to_dune_jobs)
+            )
+        config = cls(jobs)
         config.validate()
         return config
 
     def validate(self) -> None:
-        if len(self.dune_to_local_jobs) == len(
-            set(j.query_id for j in self.dune_to_local_jobs)
-        ):
-            log.warning("Detected multiple jobs running the same query")
-        if len(self.local_to_dune_jobs) == len(
-            set(j.table_name for j in self.local_to_dune_jobs)
-        ):
-            log.warning("Detected multiple jobs writing to the same table")+        if len(self.jobs) == len(set(j.query_id for j in self.jobs)):
+            log.warning("Detected multiple jobs running the same query")