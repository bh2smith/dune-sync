name: End to End Test
on: push

jobs:
  db-job:
    runs-on: ubuntu-latest
    services:
      postgres:
        image: postgres:17
        env:
          POSTGRES_PASSWORD: postgres
        # Set health checks to wait until postgres has started
        options: >-
          --health-cmd pg_isready
          --health-interval 10s
          --health-timeout 5s
          --health-retries 5
        ports:
          - 5432:5432
        # Copy repo contents into container (needed to populate DB)
        volumes:
          - ${{ github.workspace }}:/repo
    steps:
      - uses: actions/checkout@v4
      - name: Setup Python
        uses: actions/setup-python@v5
        with:
          python-version: '3.13'
      - name: Install poetry
        run: pip install poetry
      - name: Install Requirements
        run: POETRY_VIRTUALENVS_CREATE=false python -m poetry install
      - name: Run tests with coverage
<<<<<<< HEAD
        run: pytest --cov=src --cov-report=xml --cov-fail-under=90
=======
        run: pytest --cov=src --cov-report=html --cov-fail-under=90
>>>>>>> 10b5a3cc
        # Environment variables used by the `pg_client.py`
        env:
          DB_URL: postgresql://postgres:postgres@localhost:5432/postgres
      - name: Upload coverage report
        uses: actions/upload-artifact@v4
        with:
          name: coverage-report
          path: htmlcov<|MERGE_RESOLUTION|>--- conflicted
+++ resolved
@@ -31,11 +31,7 @@
       - name: Install Requirements
         run: POETRY_VIRTUALENVS_CREATE=false python -m poetry install
       - name: Run tests with coverage
-<<<<<<< HEAD
-        run: pytest --cov=src --cov-report=xml --cov-fail-under=90
-=======
         run: pytest --cov=src --cov-report=html --cov-fail-under=90
->>>>>>> 10b5a3cc
         # Environment variables used by the `pg_client.py`
         env:
           DB_URL: postgresql://postgres:postgres@localhost:5432/postgres
