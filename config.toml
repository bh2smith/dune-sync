--- conflicted
+++ resolved
@@ -1,22 +1,6 @@
 [[jobs]]
-<<<<<<< HEAD
-source = "dune"
-destination = "postgres"
-table_name = "results_4159712"
-query_id = 4159712
-poll_frequency = 5
-query_engine = "medium"
-
-
-[[jobs]]
-source = "postgres"
-destination = "dune"
-table_name = "dune_destination_table"
-query_string = "SELECT * FROM results_4159712"
-=======
 query_id = 4159712
 table_name = "results_4159712"
 poll_frequency = 2
 query_engine = "medium"
-if_exists = "append"
->>>>>>> fbea9f6e
+if_exists = "append"